--- conflicted
+++ resolved
@@ -68,11 +68,7 @@
 <dependency>
     <groupId>fr.inria.gforge.spoon</groupId>
     <artifactId>spoon-core</artifactId>
-<<<<<<< HEAD
-    <version>5.0.1</version>
-=======
     <version>5.0.2</version>
->>>>>>> 1ea80324
 </dependency>
 ```
 
