--- conflicted
+++ resolved
@@ -25,10 +25,7 @@
 
 Star Spoon on Github: [https://github.com/INRIA/spoon](https://github.com/INRIA/spoon). :-)
 
-<<<<<<< HEAD
-=======
 - February 12, 2016: Spoon 5.0.2 is released.
->>>>>>> 1ea80324
 - February 3, 2016: Spoon 5.0.1 is released.
 - January 25, 2016: Spoon 5.0.0 is released.
 - November 18, 2015: Spoon 4.4.1 is released.
